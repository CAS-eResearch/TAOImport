import numpy as np
import time
from .library import library
from .Exporter import Exporter
from .Mapping import Mapping
from .xml import get_settings_xml

class ConversionError(Exception):
    pass

class Converter(object):

    def __init__(self, modules, args):
        self.modules = modules
        self.args = args
        self.mapping = Mapping(self, self.get_mapping_table(), self.get_extra_fields())
        self.make_datatype()
        for mod in self.modules:
            mod.mapping = self.mapping

    def make_datatype(self):
        all_fields = []
        seen_fields = set()
        for mod in self.modules:
            new_fields = mod.get_numpy_fields()
            for nf in new_fields:
                if nf[0].lower() not in seen_fields:
                    all_fields.append(nf)
                    seen_fields.add(nf[0].lower())
        for mf in self.mapping.fields:
            if mf[0].lower() not in seen_fields:
                all_fields.append(mf)
                seen_fields.add(mf[0].lower())
        self.galaxy_type = np.dtype(all_fields)

    def convert(self):
        sim = self.get_simulation_data()
        redshifts = self.get_snapshot_redshifts()

        if sim is None:
            print '\n'.join([
                'No simulation information has been specified in your conversion script. ',
                'Please add a dictionary of simulation information composed of the Hubble ',
                'constant, OmegaM, OmegaL, and the box size.'
            ])
            sys.exit(1)
        if 'hubble' not in sim:
            print '\n'.join([
                'No Hubble value found in simulation data.'
            ])
            sys.exit(1)
        if 'omega_m' not in sim:
            print '\n'.join([
                'No OmegaM value found in simulation data.'
            ])
            sys.exit(1)
        if 'omega_l' not in sim:
            print '\n'.join([
                'No OmegaL value found in simulation data.'
            ])
            sys.exit(1)
        if 'box_size' not in sim:
            print '\n'.join([
                'No box size value found in simulation data.'
            ])
            sys.exit(1)

        if redshifts is None:
            print '\n'.join([
                'No snapshot redshift data found.',
            ])
            sys.exit(1)

        # Cache some information for other parts of the system.
        library['box_size'] = sim['box_size']
        library['redshifts'] = redshifts
        library['n_snapshots'] = len(redshifts)

        with open('settings.xml', 'w') as file:
            file.write(get_settings_xml(self.galaxy_type))
        
        with Exporter(self.args.output, self) as exp:
            exp.set_cosmology(sim['hubble'], sim['omega_m'], sim['omega_l'])
            exp.set_box_size(sim['box_size'])
            exp.set_redshifts(redshifts)
            for tree in self.iterate_trees():
                exp.add_tree(tree)

    def convert_tree(self, src_tree):
        tstart = time.time()
        dst_tree = np.empty_like(src_tree, dtype = self.galaxy_type)
        t0 = time.time()
        # Do conversion first.
        fields = {}
        for mod in self.modules:
            mod.convert_tree(src_tree, fields)

        mod_time = time.time() - t0    

        t0 = time.time()
        # Next check for any issues.
        for mod in self.modules:
            mod.validate_fields(fields)

        val_time = time.time() - t0

        
        t0 = time.time()
        # Now perform generation.
        for mod in self.modules:
            mod.generate_fields(fields)

        gen_time = time.time() - t0
            
        t0 = time.time()
        # Now we can merge the fields into the tree.
        self._merge_fields(fields, dst_tree)

        iter_time=time.time() - t0

        t0 = time.time() 
        # Perform a direct transfer of fields from within the
        # mapping that are flagged.
        self._transfer_fields(src_tree, dst_tree)

        copy_time = time.time() - t0

        t0 = time.time()
        # Now run any post conversion routines.
        for mod in self.modules:
            mod.post_conversion(dst_tree)
            
        post_conv_time = time.time() - t0
        total_time = time.time() - tstart

        print "{:10.6f} {:10.6f}({:4.1f}%)  {:10.6f}({:4.1f}%) {:10.6f}({:4.1f}%) {:10.6f}({:4.1f}%) {:10.6f}({:4.1f}%) {:10.6f}({:4.1f}%)".format(total_time,
                                                                                                                                      mod_time,mod_time/total_time*100.0,
                                                                                                                                      val_time,val_time/total_time*100.0,
                                                                                                                                      gen_time,gen_time/total_time*100.0,
                                                                                                                                      iter_time,iter_time/total_time*100.0,
                                                                                                                                      copy_time,copy_time/total_time*100.0,
                                                                                                                                      post_conv_time,post_conv_time/total_time*100.0
                                                                                                                                      )

        return dst_tree
<<<<<<< HEAD
=======

    def _merge_fields(self, fields, dst_tree):
        for name, values in fields.iteritems():
            x = dst_tree[name]
            x[:] = values

    def _transfer_fields(self, src_tree, dst_tree):
        for field, dtype in self.mapping.fields:
            dst_tree[field] = src_tree[field]
>>>>>>> 7482580c
<|MERGE_RESOLUTION|>--- conflicted
+++ resolved
@@ -143,8 +143,6 @@
                                                                                                                                       )
 
         return dst_tree
-<<<<<<< HEAD
-=======
 
     def _merge_fields(self, fields, dst_tree):
         for name, values in fields.iteritems():
@@ -154,4 +152,3 @@
     def _transfer_fields(self, src_tree, dst_tree):
         for field, dtype in self.mapping.fields:
             dst_tree[field] = src_tree[field]
->>>>>>> 7482580c
