"""Convert MERAXES output to TAO.

A control script to be used with `taoconvert` to convert SAGE output
binary data into HDF5 input for TAO.
"""

import re
import os
import numpy as np
import tao
from collections import OrderedDict
import progressbar
import h5py
from IPython.core.debugger import Tracer

class MERAXESConverter(tao.Converter):
    """Subclasses tao.Converter to perform MERAXES output conversion."""

    def __init__(self, *args, **kwargs):
        src_fields_dict = OrderedDict([
                ("id_MBP", {
                        "type": np.int64,
                        "label": "MBP ID",
                        "order": 0,
                        "units": "None",
                        "group": "Halo Properties",
                        "description": "Most-bound particle ID"
                        }),
                ("ID", {
                        "type": np.int64,
                        "label": "Galaxy ID",
                        "order": 1,
                        "units": "None",
                        "group": "Galaxy Properties",
                        "description": "Unique galaxy ID"
                        }),
                ("Type", {
                    "type": np.int32,
                    "label": "Galaxy type",
                    "order": 2,
                    "units": "None",
                    "group": "Galaxy Properties",
                    "description": "Galaxy type: 0->Central, 1->Satellite, "\
                        "2->Orphan"
                    }),
                ("CentralGal", {
                        "type": np.int32,
                        "label": "Central galaxy index",
                        "order": 3,
                        "units": "None",
                        "group": "Galaxy Properties",
                        "description": "Index of the central galaxy of the "\
                            "host FOF group"
                        }),
                ("GhostFlag", {
                    "type": np.int32,
                    "label": "Ghost galaxy flag",
                    "order": 4,
                    "units": "None",
                    "group": "Galaxy Properties",
                    "description": "Ghost galaxy flag: 0->Host identified, 1->Ghost"
                    }),
                ("Len", {
                        "type": np.int32,
                        "label": "Particle number",
                        "order": 5,
                        "units": "None",
                        "group": "Halo Properties",
                        "description": "Number of particles in host subhalo"
                        }),
                ("MaxLen", {
                    "type": np.int32,
                    "label": "Maximum particle number",
                    "order": 6,
                    "units": "None",
                    "group": "Halo Properties",
                    "description": "Maximum number of particles in host subhalo"
                    }),
                ("PhysicsFlags", {
                    "type": np.int32,
                    "label": "Physics debug flags",
                    "order": -1,
                    "units": "None",
                    "group": "Internal",
                    "description": "Debugging flags for physical recipes"
                    }),
                ("Pos_0", {
                        "type": np.float32,
                        "label": "Subhalo X-postion",
                        "order": 7,
                        "units": "Mpc/h",
                        "group": "Positions and velocities",
                        "description": "Position of host subhalo at snapshot "\
                            "when last identified"
                        }),
                ("Pos_1", {
                        "type": np.float32,
                        "label": "Subhalo Y-postion",
                        "order": 8,
                        "units": "Mpc/h",
                        "group": "Positions and velocities",
                        "description": "Position of host subhalo at snapshot "\
                            "when last identified"
                        }),
                ("Pos_2", {
                        "type": np.float32,
                        "label": "Subhalo Z-postion",
                        "order": 9,
                        "units": "Mpc/h",
                        "group": "Positions and velocities",
                        "description": "Position of host subhalo at snapshot "\
                            "when last identified"
                        }),
                ("Vel_0", {
                    "type": np.float32,
                    "label": "Subhalo X-velocity",
                    "order": 10,
                    "units": "km/s",
                    "group": "Positions and velocities",
                    "description": "Comoving velocity of subhalo at last "\
                        "snapshot identified"
                    }),
                ("Vel_1", {
                    "type": np.float32,
                    "label": "Subhalo Y-velocity",
                    "order": 11,
                    "units": "km/s",
                    "group": "Positions and velocities",
                    "description": "Comoving velocity of subhalo at last "\
                        "snapshot identified"
                    }),
                ("Vel_2", {
                    "type": np.float32,
                    "label": "Subhalo Z-velocity",
                    "order": 12,
                    "units": "km/s",
                    "group": "Positions and velocities",
                    "description": "Comoving velocity of subhalo at last "\
                        "snapshot identified"
                    }),
                 ("Spin", {
                        "type": np.float32,
                        "label": "Subhalo spin",
                        "order": 13,
                        "units": "None",
                        "group": "Halo Properties",
                        "description": "Bullock style lambda parameter"
                        }),
                ("Mvir", {
                        "type": np.float32,
                        "label": "Subhalo virial mass",
                        "order": 14,
                        "units": "1e10 solMass/h",
                        "group": "Halo Properties",
                        "description": "Virial mass of host subhalo"
                        }),
                ("Rvir", {
                        "type": np.float32,
                        "label": "Subhalo virial radius",
                        "order": 15,
                        "units": "Mpc/h",
                        "group": "Halo Properties",
                        "description": "Virial radius of host subhalo"
                        }),
                ("Vvir", {
                        "type": np.float32,
                        "label": "Subhalo virial velocity",
                        "order": 16,
                        "units": "km/s",
                        "group": "Halo Properties",
                        "description": "Virial velocity of host subhalo"
                        }),
                ("Vmax", {
                        "type": np.float32,
                        "label": "Subhalo maximum circular velocity",
                        "order": 17,
                        "units": "km/s",
                        "group": "Halo Properties",
                        "description": "Maximum circular velocity of host subhalo"
                        }),
                ("FOFMvir", {
                    "type": np.float32,
                    "label": "FOF virial mass",
                    "order": 18,
                    "units": "1e10 solMass/h",
                    "group": "Halo Properties",
                    "description": "Virial mass of the host friends-of-friends group"
                    }),
                ("HotGas", {
                        "type": np.float32,
                        "label": "Hot gas mass",
                        "order": 19,
                        "units": "1e10 solMass/h",
                        "group": "Galaxy Masses",
                        "description": "Mass of hot gas"
                        }),
                ("MetalsHotGas", {
                        "type": np.float32,
                        "label": "Hot metals mass",
                        "order": 20,
                        "units": "1e10 solMass/h",
                        "group": "Galaxy Masses",
                        "description": "Mass of metals contained within hot gas component"
                        }),
                ("ColdGas", {
                        "type": np.float32,
                        "label": "Cold gas mass",
                        "order": 21,
                        "units": "1e10 solMass/h",
                        "group": "Galaxy Masses",
                        "description": "Mass of cold gas"
                        }),
                ("MetalsColdGas", {
                        "type": np.float32,
                        "label": "Cold gas metals",
                        "order": 22,
                        "units": "1e10 solMass/h",
                        "group": "Galaxy Masses",
                        "description": "Mass of metals contained within cold gas component"
                        }),
                ("Mcool", {
                        "type": np.float32,
                        "label": "Cooling mass",
                        "order": 23,
                        "units": "1e10 solMass/h",
                        "group": "Galaxy Masses",
                        "description": "Mass of baryons cooling onto the galaxy in current timestep"
                        }),
                ("DiskScaleLength", {
                        "type": np.float32,
                        "label": "Disk scale length",
                        "order": 24,
                        "units": "Mpc/h",
                        "group": "Galaxy Properties",
                        "description": "Scale length of the galaxy disk"
                        }),
                ("StellarMass", {
                        "type": np.float32,
                        "label": "Stellar mass",
                        "order": 25,
                        "units": "1e10 solMass/h",
                        "group": "Galaxy Masses",
                        "description": "Galaxy stellar mass"
                        }),
                ("GrossStellarMass", {
                        "type": np.float32,
                        "label": "Gross stellar mass",
                        "order": 26,
                        "units": "1e10 solMass/h",
                        "group": "Galaxy Masses",
                        "description": "Galaxy stellar mass excluding SN mass loss"
                        }),
                ("MetalsStellarMass", {
                        "type": np.float32,
                        "label": "Stellar metals",
                        "order": 27,
                        "units": "1e10 solMass/h",
                        "group": "Galaxy Masses",
                        "description": "Mass of metals in stellar component"
                        }),
                ("Sfr", {
                        "type": np.float32,
                        "label": "Star formation rate",
                        "order": 28,
                        "units": "solMass/yr",
                        "group": "Galaxy Properties",
                        "description": "Galaxy star formation rate"
                        }),
                ("EjectedGas", {
                        "type": np.float32,
                        "label": "Ejected gas",
                        "order": 29,
                        "units": "1e10 solMass/h",
                        "group": "Galaxy Masses",
                        "description": "Mass of gas ejected from system in current timestep"
                        }),
                ("MetalsEjectedGas", {
                        "type": np.float32,
                        "label": "Ejected metals",
                        "order": 30,
                        "units": "1e10 solMass/h",
                        "group": "Galaxy Masses",
                        "description": "Mass of metals in ejected component"
                        }),
                ("BlackHoleMass", {
                        "type": np.float32,
                        "label": "",
                        "order": -1,
                        "units": "1e10 solMass/h",
                        "group": "Internal",
                        "description": "Currently unused"
                        }),
                ("MaxReheatFrac", {
                        "type": np.float32,
                        "label": "Maximum reheated mass fraction",
                        "order": -1,
                        "units": "None",
                        "group": "Internal",
                        "description": "Debugging property"
                        }),
                ("MaxEjectFrac", {
                        "type": np.float32,
                        "label": "Maximum ejected mass fraction",
                        "order": -1,
                        "units": "None",
                        "group": "Internal",
                        "description": "Debugging property"
                        }),
                ("Rcool", {
                        "type": np.float32,
                        "label": "Cooling radius",
                        "order": 31,
                        "units": "Mpc/h",
                        "group": "Galaxy Properties",
                        "description": "Cooling radius"
                        }),
                ("Cos_Inc", {
                        "type": np.float32,
                        "label": "Disk inclination",
                        "order": 32,
                        "units": "None",
                        "group": "Galaxy Properties",
                        "description": "Inclination of galaxy disk (random)"
                        }),
                ("MergTime", {
                        "type": np.float32,
                        "label": "Time remaining until merger",
                        "order": -1,
                        "units": "Myr/h",
                        "group": "Internal",
                        "description": "Time remaining until merger"
                        }),
                ("MergerStartRadius", {
                        "type": np.float32,
                        "label": "Merger start radius",
                        "order": -1,
                        "units": "Mpc/h",
                        "group": "Internal",
                        "description": "Radius at which host halo lost"
                        }),
                ("BaryonFracModifier", {
                        "type": np.float32,
                        "label": "Baryon fraction modifier",
                        "order": 33,
                        "units": "None",
                        "group": "Galaxy Properties",
                        "description": "Fractional modification to the infalling baryon mass due to photoionization supression from the UVB."
                        }),
                ("MvirCrit", {
                        "type": np.float32,
                        "label": "Critical virial mass for photo supression",
                        "order": 34,
                        "units": "1e10 solMass/h",
                        "group": "Galaxy Properties",
                        "description": "The halo mass at which 50% of baronic infall would be supressed, given the intensity of the local UVB."
                        }),
                ("MWMSA", {
                        "type": np.float32,
                        "label": "Mass weighted mean stellar age",
                        "order": 35,
                        "units": "Myr/h",
                        "group": "Galaxy Properties",
                        "description": "The mass weighted mean stellar age of the galaxy"
                        }),
                ("NewStars_0", {
                        "type": np.float32,
                        "label": "New stars",
                        "order": -1,
                        "units": "1e10 solMass/h",
                        "group": "Internal",
                        "description": "The stars formed in this snapshot."
                        }),
                ("NewStars_1", {
                        "type": np.float32,
                        "label": "New stars",
                        "order": -1,
                        "units": "1e10 solMass/h",
                        "group": "Internal",
                        "description": "The stars formed in current snapshot - 1."
                        }),
                ("NewStars_2", {
                        "type": np.float32,
                        "label": "New stars",
                        "order": -1,
                        "units": "1e10 solMass/h",
                        "group": "Internal",
                        "description": "The stars formed in current snapshot - 2."
                        }),
                ("NewStars_3", {
                        "type": np.float32,
                        "label": "New stars",
                        "order": -1,
                        "units": "1e10 solMass/h",
                        "group": "Internal",
                        "description": "The stars formed in current snapshot - 3."
                        }),
                ("NewStars_4", {
                        "type": np.float32,
                        "label": "New stars",
                        "order": -1,
                        "units": "1e10 solMass/h",
                        "group": "Internal",
                        "description": "The stars formed in current snapshot - 4."
                        }),
                ('snapnum', {
                        'type': np.int32,
                        'label': "Snapshot Number",
                        'description': "Snapshot number in the simulation",
                        'group': "Simulation",
                        'order': 36,
                        }),
                ('sfrdisk', {
                        'type': np.float32,
                        'label': "Star Formation Rate in the Disk",
                        'description': "Star formation rate in the disk",
                        'group': "Internal",
                        'units': "Msun/year",
                        'order': -1,
                        }),
                ('sfrbulge', {
                        'type': np.float32,
                        'label': "Star formation Rate in the Bulge",
                        'description': "Star formation rate in the bulge",
                        'group': "Internal",
                        'units': "Msun/year",
                        'order': -1,
                        }),
                ('sfrdiskz', {
                        'type': np.float32,
                        'label': "Avg. Metallicity of Star-forming Disk Gas",
                        'description': "Metallicty of star forming disk gas "\
                            "(averaged over timesteps between two snapshots)"\
                            "(Mass of metals)/(Mass of star forming disk gas)",
                        'group': "Internal",
                        'units': "fraction",
                        'order': -1,
                        }),
                ('sfrbulgez', {
                        'type': np.float32,
                        'label': "Avg. Metallicity of Star-forming Bulge Gas",
                        'description': "Metallicty of star forming bulge gas "\
                            "(averaged over timesteps between two snapshots)"\
                            "(Mass of metals)/(Mass of star forming bulge gas)",
                        'group': "Internal",
                        'units': "fraction",
                        'order': -1,
                        }),
                ('Vpeak', {
                        'type': np.float32,
                        'label': "Maximum circular velocity of the halo",
                        'description': "Maximum circular velocity attained "
                        "in the assembly history (susceptible to spikes "
                        "during mergers, see Vrelax for a better property)",
                        'group': "Halo Properties",
                        'units': "km/s",
                        'order': 37,
                        }),
                 ])

        self.src_fields_dict = src_fields_dict
        self.sim_file = ''
        self.snapshots = []
        super(MERAXESConverter, self).__init__(*args, **kwargs)
    

    @classmethod
    def add_arguments(cls, parser):
        """Adds extra arguments required for MERAXES conversion.

        Extra arguments required for conversion are:
          1. The directory containing MERAXES output hdf5 file.
          2. The filename for the MERAXES hdf5 file.
          3. The name of the simulation (dark matter/hydro).
          4. The name of the galaxy formation model (simulation name in case of hydro)
        """

        parser.add_argument('--trees-dir', default='.',
                            help='location of MERAXES trees')
        parser.add_argument('--meraxes-file', default='meraxes.hdf5',
                            help='name of the MERAXES hdf5 file')
        parser.add_argument('--sim-name', help='name of the dark matter or '
                            'hydro simulation')
        parser.add_argument('--model-name', help='name of the SAM. Set to '
                            'simulation name for a hydro sim')

    def read_input_params(self, fname, quiet=False):
        """ Read in the input parameters from a Meraxes hdf5 output file.

        Parameters
        ----------
        fname : str
            Full path to input hdf5 master file.


        Returns
        -------
        dict
            All run properties.
        """

        def arr_to_value(d):
            for k, v in d.iteritems():
                if v.size is 1:
                    try:
                        d[k] = v[0]
                    except IndexError:
                        d[k] = v

        def visitfunc(name, obj):
            if isinstance(obj, h5.Group):
                props_dict[name] = dict(obj.attrs.items())
                arr_to_value(props_dict[name])


        # Open the file for reading
        fin = h5py.File(fname, 'r')

        group = fin['InputParams']

        props_dict = dict(group.attrs.items())
        arr_to_value(props_dict)
        group.visititems(visitfunc)
        
        fin.close()

        return props_dict

    def get_simfilename(self):
        if not self.args.trees_dir:
            msg = 'Must specify trees directory containing MERAXES hdf5 file'
            raise tao.ConversionError(msg)

        sim_file = '{0}/{1}'.format(self.args.trees_dir,
                                    self.args.meraxes_file)
        return sim_file
        
    def get_simulation_data(self):
        """Extract simulation data.

        Extracts the simulation data from the MERAXES parameter file and
        returns a dictionary containing the values.
        """
        sim_file = self.get_simfilename()
        self.sim_file = sim_file
        params_dict = self.read_input_params(sim_file)
        hubble = params_dict['Hubble_h']
        if hubble < 1.0:
            hubble = hubble * 100.0
        msg = 'Hubble parameter must be in physical units (not little h)'
        assert hubble > 1.0, msg
        sim_data = dict()
        sim_data['box_size'] = params_dict['BoxSize']
        sim_data['hubble'] = hubble
        sim_data['omega_m'] = params_dict['OmegaM']
        sim_data['omega_l'] = params_dict['OmegaLambda']
        print("sim_data = {0}".format(sim_data))
        return sim_data


    def has_tree_counts(self):
        sim_file = self.get_simfilename()
        with h5py.File(sim_file, 'r') as hf:
            keys = hf.keys()
            if 'TreeCounts' in keys:
                return True

        return False

    def get_ntrees(self):
        r"""
        Returns a python dictionary containing the number of trees
        on each core.

        Calculated as the number of unique forestIDs that exist at
        the last snapshot. 
        """
        has_tree_counts = self.has_tree_counts()
        ntrees = OrderedDict()
        with h5py.File(self.get_simfilename(), "r") as fin:
            lk = list(fin.keys())
            all_snaps = np.asarray([k for k in lk if 'Snap' in k])
            rev_sorted_ind = np.argsort(all_snaps)[::-1]
            all_snaps = all_snaps[rev_sorted_ind]
            ncores = fin.attrs['NCores'][0]
            snap_group = fin[all_snaps[0]]
            for icore in range(ncores):
                this_core_group = 'Core{0:d}'.format(icore)
                if has_tree_counts:
                    n_trees[icore] = snap_group['{0}/NTrees'.\
                                                    format(this_core_group)]
                else:
                    ntrees[icore] = 0
                    galaxies = snap_group['{0}/Galaxies'.format(this_core_group)]
                    last_snap_forestids = galaxies['ForestID']
                    if len(last_snap_forestids) > 0:
                        uniq_fids = np.unique(last_snap_forestids)
                        ntrees[icore] = len(uniq_fids)
                        
        return ntrees

    def get_ngalaxies_per_snap(self, icore):
        r"""
        Returns a numpy array containing the total number
        of galaxies at each snapshot for that core.

      
        """
        with h5py.File(self.get_simfilename(), "r") as fin:
            lk = list(fin.keys())
            all_snaps = np.asarray([np.int32(k[-3:]) for k in lk if 'Snap' in k])
            ngalaxies_per_snap = np.zeros(max(all_snaps) + 1, dtype=np.int64)
            for snap in all_snaps:
                snap_group = fin['Snap{0:03d}'.format(snap)]
                galaxies = snap_group['Core%d/Galaxies' % icore]
                ngalaxies_per_snap[snap] = galaxies.size

        print("ngalaxies_per_snap = {0}".format(ngalaxies_per_snap))
        return ngalaxies_per_snap

    @profile
    def get_tree_counts_and_offsets(self, icore):
        r"""
        Returns an array of offsets and lengths into the h5py
        file for each tree at each snapshot.

        These two arrays and the snapshot fully determine the
        galaxies of *any* tree -- i.e., the offset in the dataset
        for that snapshot and the number of galaxies to read in.
        
        With a combination of source_sel and dest_sel, and appropriate
        datatype arrays, `read_direct` can be used to assign the
        vertical tree from the horizontal tree format.

        Parameters
        -----------

        icore: integer
             The cpu core to work on. All trees on this specified core
             will be processed. `ntrees_this_core` refers to the total
             number of trees at the last snapshot for this core.

        Returns
        ---------
        forestids : array, np.int64
             The forestIDs at the last snapshot that the following dictionaries
             contain as keys
        
        tree_counts : dictionary of dictionaries,
                      {key='snap', value={key='ForestID', value='ngalaxies',
                      dtype=np.int32}
             An dictionary with key as 'snapshot'. The result is another
             dictionary with key 'ForestID' and the number of galaxies at
             that snapshot as the value. 
        
        tree_offsets : dictionary of dictionaries,
                       {key='snap', value={key='ForestID',
                        value=`np.int64`,
              Offset per tree per snapshot (`np.int64`) containing
              the beginning offset within the hdf5 snapshot dataset for that
              tree. The offset is the number of galaxies preceeding this tree
              *AND NOT* the bytes offset.

        tree_first_snap : dictionary, {key='ForestID', value=`np.int32`}
              First snapshot (highest redshift, earliest time) that the 
              tree is present.

        ngalaxies_per_snap: array of length (max(snaps) + 1), so that
              the array can be directly indexed by the snapshot number
              This is here to make sure that *only* the galaxies included
              in the last snapshot forests are counted. 
              
        """
        
        has_tree_counts = self.has_tree_counts()
        nhalos_per_tree_per_snapshot = OrderedDict()
        fn =  self.get_simfilename()
        with h5py.File(fn, "r") as fin:
            lk = list(fin.keys())
            all_snaps = np.asarray([np.int32(k[-3:]) for k in lk if 'Snap' in k])
            # Reverse sort, now snapshot traversal is identical to
            # iteration order in `iterate_trees`
            rev_sorted_ind = np.argsort(all_snaps)[::-1]
            all_snaps = all_snaps[rev_sorted_ind]
            maxsnap = max(all_snaps)
            ncores = fin.attrs['NCores'][0]
            
            snap_group = fin['Snap{0:03d}'.format(all_snaps[0])]
            this_core_group = 'Core{0:d}'.format(icore)
            ngalaxies_per_snap = np.zeros(maxsnap+1, dtype=np.int64)
            if has_tree_counts:
                msg = 'Meraxes does not have this property yet. Check code'
                raise ValueError(msg)
            else:
                tree_counts, tree_offsets = dict(), dict()
                galaxies = snap_group['{0}/Galaxies'.\
                                          format(this_core_group)]
                last_snap_forestids = np.unique(galaxies['ForestID'])
                nforests = len(last_snap_forestids)
                tree_first_snap = OrderedDict()
                for fid in last_snap_forestids:
                    tree_first_snap[fid] = all_snaps[0]

                for snap in all_snaps:
                    tree_counts[snap] = OrderedDict()
                    tree_offsets[snap] = OrderedDict()
                    this_snap_group = fin['Snap{0:03d}'.format(snap)]
                    galaxies = this_snap_group['{0}/Galaxies'.\
                                                   format(this_core_group)]
                    forestids = galaxies['ForestID']
                    nforests = len(forestids)
                    if nforests > 0:
                        sorted_uniq_fids, \
                            orig_idx, \
                            sorted_nhalos = np.unique(forestids, 
                                                      return_index=True,
                                                      return_counts=True)

                        dict_counts = OrderedDict([(f, n) for (f, n) in
                                                   zip(sorted_uniq_fids, sorted_nhalos) if f in last_snap_forestids])
                        tree_counts[snap] = dict_counts
                        for fid, n in zip(sorted_uniq_fids, sorted_nhalos):
                            if fid not in last_snap_forestids:
                                print("On core {0} and snap = {1} found fid = {2} that is "
                                      "not present in last snapshot forest ids".format(icore, snap, fid))
                                continue
                            
                            ngalaxies_per_snap[snap] += n
                            
                            old_snap = tree_first_snap[fid]
                            if old_snap != (snap + 1) and old_snap !=  all_snaps[0]:
                                print("Forest with forestid = {0} is skipping "
                                      "snapshots [{1}, {2}] ".
                                      format(fid, old_snap - 1, snap + 1))
                                
                            tree_first_snap[fid] = snap

                        # This is complicated offset manipulation
                        # The sorted_nhalos corresponds to the sorted
                        # unique forestids. However, what I need is the
                        # offsets in "file order" forestids.

                        # Sorting `orig_idx` gives me the order
                        # of appearance of the forest within the file
                        
                        file_order = np.argsort(orig_idx)
                        file_fids = sorted_uniq_fids[file_order]
                        nhalos = sorted_nhalos[file_order]
                        offsets = np.zeros(len(file_order), dtype=np.int64)

                        # The first offset is *always* 0 since the
                        # the first tree in file order *must* begin
                        # at the 0'th array index. The first tree begins
                        # offset = nhalos(first tree). Thus, the cumulative
                        # sum is over the entire array, but the array is 
                        # shifted by 1 during the assignment (ie., cumul[1]
                        # goes to offset[0], cum[2] goes to offset[1]) .
                        offsets[1:] = (nhalos.cumsum())[0:-1]
                        dict_offsets = OrderedDict([(f, o) for (f, o) in
                                                    zip(file_fids, offsets)])
                        tree_offsets[snap] = dict_offsets
                        
        return last_snap_forestids, tree_counts, tree_offsets, tree_first_snap, ngalaxies_per_snap

    
    def get_snapshot_redshifts(self):
        """Parse and convert the expansion factors.

        Uses the expansion factors to calculate snapshot redshifts. Returns
        a list of redshifts in order of snapshots.
        """

        sim_file = self.get_simfilename()
        snaps, redshifts, lt_times = self.read_snaplist(sim_file)
        if len(redshifts) == 0:
            msg = "Could not parse any redshift values in file {0}"\
                .format(sim_file)
            raise tao.ConversionError(msg)
        print("Found {0} redshifts in file {1}".format(len(redshifts),
                                                       sim_file))
        return redshifts

    def get_mapping_table(self):
        """Returns a mapping from TAO fields to MERAXES fields."""

        mapping = {'posx': 'Pos_0',
                   'posy': 'Pos_1',
                   'posz': 'Pos_2',
                   'velx': 'Vel_0',
                   'vely': 'Vel_1',
                   'velz': 'Vel_2',
                   'coldgas': 'ColdGas',
                   'metalscoldgas': 'MetalsColdGas',
                   'diskscaleradius': 'DiskScaleLength',
                   'objecttype': 'Type',
                   }

        return mapping

    def get_extra_fields(self):
        """Returns a list of MERAXES fields and types to include."""
        wanted_field_keys = [
            "id_MBP",
            "ID",
            "snapnum",
            "Type",
            "CentralGal",
            "GhostFlag",
            "Len",
            "MaxLen",
            "PhysicsFlags",
            "Spin",
            "Mvir",
            "Rvir",
            "Vvir",
            "Vmax",
            "FOFMvir",
            "HotGas",
            "MetalsHotGas",
            # "ColdGas",
            # "MetalsColdGas",
            "Mcool",
            "DiskScaleLength",
            "StellarMass",
            "GrossStellarMass",
            "MetalsStellarMass",
            "Sfr",
            "EjectedGas",
            "MetalsEjectedGas",
            "BlackHoleMass",
            "MaxReheatFrac",
            "MaxEjectFrac",
            "Rcool",
            "Cos_Inc",
            "MergTime",
            "MergerStartRadius",
            "BaryonFracModifier",
            "MvirCrit",
            "MWMSA",
            "NewStars_0",
            "NewStars_1",
            "NewStars_2",
            "NewStars_3",
            "NewStars_4",
            ]

        fields = OrderedDict()
        for k in wanted_field_keys:
            try:
                fields[k] = self.src_fields_dict[k]
            except KeyError:
                try:
                    fields[k] = self.src_fields_dict[k.lower()]
                except:
                    raise

        return fields
    

    def read_snaplist(self, fname):

        """ Read in the list of available snapshots from the Meraxes hdf5 file.

        Parameters
        ----------
        fname : str
            Full path to input hdf5 master file.


        Returns
        -------
        snaps : array
            snapshots

        redshifts : array
            redshifts

        lt_times : array
            light travel times (Myr)
        """

        zlist = []
        snaplist = []
        lt_times = []

        with h5py.File(fname, 'r') as fin:
            for snap in fin.keys():
                try:
                    zlist.append(fin[snap].attrs['Redshift'][0])
                    snaplist.append(int(snap[-3:]))
                    lt_times.append(fin[snap].attrs['LTTime'][0])
                except KeyError:
                    pass
                
        lt_times = np.array(lt_times, dtype=float)

        return np.array(snaplist, dtype=int), np.array(zlist, dtype=float),\
            lt_times


    @profile
    def map_descendant(self, tree):
        """Calculate the SAGE tree structure.

        SAGE does not output the descendant information in its tree files
        in a directly usable format. To calculate it we need to capitalise
        on the snapshot ordering of the input data, the GalaxyIndex field,
        and the mergeIntoID field.
        """
        print("in map_descendant. len(tree) = {0}".format(len(tree)))
        descs = np.empty(len(tree), np.int32)
        descs.fill(-1)

        """
        Now my attempt at this mapping descendants
        First, sort the entire tree into using GalaxyIndex as
        primary key and then snapshot number as secondary key.
        This sorted indices will naturally flow a galaxy from
        earlier times (lower snapshot numbers) to later times (larger
        snapshot number)
        """
        sorted_ind = np.argsort(tree, order=('ID', 'snapnum'))
        all_gal_idx = tree['ID']
        for ii, idx in enumerate(all_gal_idx[sorted_ind]):
            jj = ii + 1
            if (jj < len(tree)) and (idx == all_gal_idx[sorted_ind[jj]]):
                assert descs[sorted_ind[ii]] == -1
                # assert tree['SnapNum'][sorted_ind[jj]] > \
                #     tree['SnapNum'][sorted_ind[ii]]
                # assert tree['GalaxyIndex'][sorted_ind[ii]] == \
                #     tree['GalaxyIndex'][sorted_ind[jj]]
                descs[sorted_ind[ii]] = sorted_ind[jj]

        # Run validation on descendants
        for ii, desc in enumerate(descs):
            if desc == -1:
                this_galidx = tree['ID'][ii]
                this_snapnum = tree['snapnum'][ii]

                # No descendant -> there can not be any galaxy
                # with the same galaxy index at a higher snapshot
                ind = (np.where((tree['ID'] == this_galidx) &
                                (tree['snapnum'] > this_snapnum)))[0]
                msg = "desc == -1 but real descendant = {0}\n".format(ind)
                if len(ind) != 0:
                    print("tree['ID'][{0}] = {1} at snapshot = {2} "
                          "should be a descendant for ii = {3} with idx = {4} "
                          "at snapshot = {5}".format(
                            ind, tree['ID'][ind],
                            tree['snapnum'][ind], ii,
                            this_galidx, this_snapnum))
                assert len(ind) == 0, msg
            else:
                assert tree['snapnum'][desc] > tree['snapnum'][ii]
                assert tree['ID'][desc] == tree['ID'][ii]

        return descs

    @profile
    def Vpeak(self, tree):
        """
        Calculates the max. of Vmax during the halo history
        """
        vpeak = np.empty(len(tree), np.float32)

        # By pre-filling vpeak with Vmax, I don't have to
        # worry about cases where there are no descendants
        # (although the code should cover that case)
        vpeak[:] = tree['Vmax']

        sorted_ind = np.argsort(tree, order=('ID', 'snapnum'))
        all_vmax = tree['Vmax']
        all_gal_idx = tree['ID']
        vmax = []
        curr_idx = all_gal_idx[sorted_ind[0]]
        for ii, idx in enumerate(all_gal_idx[sorted_ind]):
            if curr_idx != idx:
                vmax = []
                curr_idx = idx

            vmax.append(all_vmax[sorted_ind[ii]])
            vpeak[sorted_ind[ii]] = max(vmax)

        return vpeak

    def sfrdisk(self, tree):
        """
        Returns the disk SFR from MERAXES.

        Assumes *all* SF occurs in disks
        """
        return tree['Sfr']

    def sfrbulge(self, tree):
        """
        Return bulge SFR for MERAXES

        Assume *NO* SF occurs in bulges
        """
        return np.zeros(len(tree), dtype=np.float32)

    def sfrdiskz(self, tree):
        """
        Return avg. metallicity of star forming disk cold gas in
        sub-steps within MERAXES
        
        """
        return tree['MetalsColdGas']

    def sfrbulgez(self, tree):
        """
        Return avg. metallicity of star forming bulge cold gas in
        sub-steps within MERAXES
        """

        return np.zeros(len(tree), dtype=np.float32)

    @profile
    def iterate_trees(self):
        """Iterate over MERAXES trees."""

        computed_fields = {'Vpeak': self.Vpeak,
                           'sfrdisk': self.sfrdisk,
                           'sfrbulge': self.sfrbulge,
                           'sfrdiskz': self.sfrdiskz,
                           'sfrbulgez': self.sfrbulgez,
                           }
        
        computed_field_list = [('snapnum',  self.src_fields_dict['snapnum']['type'])]
        allkeys = [k.lower() for k in self.src_fields_dict.keys()]
        for f in computed_fields:
            if f.lower() not in allkeys:
                assert "Computed field = {0} must still be defined "\
                    "in the module level field_dict".format(f)

            field_dtype_dict = self.src_fields_dict[f]
            computed_field_list.append((f, field_dtype_dict['type']))

        sim_file = self.get_simfilename()
        params = self.read_input_params(sim_file)
        snaps, redshifts, lt_times = self.read_snaplist(sim_file)
        rev_sorted_ind = np.argsort(snaps)[::-1]
        snaps = snaps[rev_sorted_ind]
        redshift = redshifts[rev_sorted_ind]
        lt_times = lt_times[rev_sorted_ind]
        
        ntrees = self.get_ntrees()
        totntrees = sum(ntrees.values())

        with h5py.File(sim_file, "r") as fin:
            ncores = fin.attrs['NCores'][0]
            snap_group = fin['Snap%03d' % snaps[0]]
            file_dtype = snap_group['Core0/Galaxies'].dtype
            ordered_type = []
            for d in file_dtype.descr:
                try:
                    name, typ = d
                    ordered_type.append((name, typ))
                except ValueError:
                    name, typ, shape = d
                    for k in xrange(shape[0]):
                        ordered_type.append(('{0}_{1}'.format(name, k), typ))


        ordered_type.extend(computed_field_list)
        src_type = np.dtype(ordered_type)

        numtrees_processed = 0
        bar = progressbar.ProgressBar(max_value=totntrees)
        print("totntrees = {0}".format(totntrees))

        with h5py.File(sim_file, "r") as fin:

            # for icore in np.arange(7, ncores+1):
            for icore in range(ncores):
                ntrees_this_core = ntrees[icore]
                print("Working on {0} trees on core = {1}".format(
                        ntrees_this_core, icore))
                fin_galaxies_per_snap = dict()
                for snap in snaps:
                    fin_galaxies_per_snap[snap] = fin['Snap{0:03d}/Core{1:d}/Galaxies'.
                                                      format(snap, icore)]

                tree_fids, tree_counts, tree_offsets, tree_first_snap, ngalaxies_per_snap = self.get_tree_counts_and_offsets(icore)
                #ngalaxies_per_snap = self.ngalaxies_per_snap(icore)
                converted_ngalaxies_per_snap = np.zeros(max(snaps) + 1, dtype=np.int64)
                vertical_tree_sizes = dict()
                vertical_tree_offsets = dict()
                tree_ngalaxies = dict()
                for forest in tree_fids:
                    ngalaxies = np.zeros(max(snaps) + 1, dtype=np.int64)
                    offsets = np.zeros(max(snaps) + 1, dtype=np.int64)
                    first_snap = tree_first_snap[forest]
                    good_snaps = np.arange(first_snap, snaps[0] + 1)
                    for snap in good_snaps:
                        this_snap_counts = tree_counts[snap]
                        this_snap_offsets = tree_offsets[snap]
                        try:
                            ngalaxies[snap] = this_snap_counts[forest]
                            offsets[snap] = this_snap_offsets[forest]
                        except KeyError:
                            print("Warning: This forest (forestid = {0}) is "
                                  "skipping snapshot = {1} on core {2}".
                                  format(forest, snap, icore))
                            continue
                    
                    vertical_tree_sizes[forest] = ngalaxies.sum()
                    if vertical_tree_sizes[forest] == 0:
                        msg = "Number of galaxies in tree = {0} is 0. Bug in "\
                            "code".format(vertical_tree_sizes[forest])
                        print(msg)
                        Tracer()()
                        
                    vertical_tree_offsets[forest] = offsets
                    tree_ngalaxies[forest] = ngalaxies

                # print("icore = {0}; ntrees = {1} ".format(icore, ntrees_this_core))
                # print("tree_fids = {0}".format(tree_fids))
                # tree_offsets_per_snap = np.zeros(max(snaps)+1,dtype=np.int64)
                for forest in tree_fids:
                    tree_size = vertical_tree_sizes[forest]
                    offsets = vertical_tree_offsets[forest]
                    
                    # print("Working on itree = {0} on core = {1}. Tree size = {2}".format(itree, icore, tree_size))
                    tree = np.empty(tree_size, dtype=src_type)
                    
                    offs = 0
                    first_snap = tree_first_snap[forest]
                    good_snaps = np.arange(first_snap, snaps[0]+1)
                    for snap in good_snaps:

                        ngalaxies_this_snap = (tree_ngalaxies[forest])[snap]
                        if ngalaxies_this_snap == 0:
                            continue
                        
                        converted_ngalaxies_per_snap[snap] += ngalaxies_this_snap
                        
                        # print("Reading from 'Snap{0:03d}/Core{1:d}/Galaxies' ngalaxies_this_snap = {2}".
                        #       format(snap, icore, ngalaxies_this_snap))
                        galaxies = fin_galaxies_per_snap[snap]
                        start_offset = (vertical_tree_offsets[forest])[snap]
                        # print("snap = {3} forest = {0} ngalaxies = {2} start_offset = {1}".format(forest, start_offset, ngalaxies_this_snap, snap))
                        source_sel = np.s_[start_offset: start_offset + ngalaxies_this_snap]
                        dest_sel = np.s_[offs:offs + ngalaxies_this_snap]
                        gal_data = galaxies[source_sel]
                        
                        if len(gal_data) != ngalaxies_this_snap:
                            Tracer()()
                        
                        tree[dest_sel] = gal_data
                        tree[dest_sel]['snapnum'] = snap

                        this_centrals = tree['CentralGal'][dest_sel]
                        centralgalind = (np.where(this_centrals >= 0))[0]
                        if len(centralgalind) > 0:
                            prev_offset = tree_offsets[snap][forest]
                            min_this_centrals = min(this_centrals[centralgalind])
                            if (min_this_centrals + offs - prev_offset) < 0:
                                msg = "ERROR: Shifting centralgals will result "\
                                    "in negative indices. min_this_centrals = {0}"\
                                    "offs = {1} prev_offset = {2}"\
                                    .format(min_this_centrals,
                                            offs,
                                            prev_offset)
                                raise ValueError(msg)
                            
                            this_centrals[centralgalind] += (offs - prev_offset)
                        
                        # Check and set  centralgal offsets
                        tree[dest_sel]['CentralGal'] = this_centrals
                        if len(centralgalind) > 0:
                            if (min(this_centrals[centralgalind]) < offs) or \
                                    (max(this_centrals) >= offs + ngalaxies_this_snap):
                                msg = 'Error: Centrals at snap = {0} must be within '\
                                    'offs = {1} and offs + chunksize = {2}. '\
                                    'Central lies in range [{3}, {4}]. \n'\
                                    'Galaxies["CentralGal"] is in range [{5}, {6}] \n'\
                                    'this_centrals = {7}'\
                                    .format(snap, offs, offs+ngalaxies_this_snap,
                                            min(this_centrals[centralgalind]), max(this_centrals),
                                            min(galaxies['CentralGal']), max(galaxies['CentralGal']),
                                            this_centrals)
                                    
                                raise ValueError(msg)
                            
                        offs += ngalaxies_this_snap
                        if offs > tree_size:
                            msg = 'For tree = {0}, the start offset can at most be '\
                                'the tree size = {1}. However, offset = {2} has '\
                                'occurred. Bug in code'.format(itree, tree_size,
                                                               offs)
                            raise ValueError(msg)
                        
                    # The entire forest has been loaded
                    if offs != tree_size:
                        msg = "For tree = {0}, expected to find total number of "\
                            "halos = {1} but during loading found = {2} instead"\
                            .format(itree, tree_size, offs)
                        raise AssertionError(msg)

                    # Validate that only one forest has been loaded.
                    min_forestid = min(tree['ForestID'])
                    max_forestid = max(tree['ForestID'])
<<<<<<< HEAD
                    if min_forestid != max_forestid or min_forestid != forest:
=======
                    if min_forestid != max_forestid or min_forestid ne forest:
>>>>>>> 378b02dd
                        msg = 'Error during loading a single forest as a '\
                            'vertical tree. Expected to find one single '\
                            'forestID. Instead min(forestID) = {0} and '\
                            'max(forestID) = {1}'.format(min_forestid,
                                                         max_forestid)
                        raise AssertionError(msg)
                    
                    # Fix NAN's in MWMSA (mass-weighted mean stellar age)
                    nan_ind = np.isnan(tree['MWMSA'])
                    tree['MWMSA'][nan_ind] = 0.0
                            
                    # One tree has been completely loaded (vertical tree now)
                    for fieldname, conv_func in computed_fields.items():
                        tree[fieldname] = conv_func(tree)

                    # First validate some fields.
                    for f in ['Type', 'ID', 'snapnum']:
                        if min(tree[f]) < 0:
                            msg = "ERROR; min(tree[{0}]) = {1} should be non-zero "\
                                .format(f, min(tree[f]))

                            ind = (np.where(tree[f] < 0))[0]
                            msg += "tree[f] = {0}".format(tree[ind][f])
                            msg += "tree[snapnum] = {0}".format(tree[ind]['snapnum'])
                            raise ValueError(msg)
                        
                    # Validate central galaxy index (unique id, generated by sage)
                    centralind = (np.where((tree['Type'] == 0) & (tree['CentralGal'] >= 0)))[0]
                    centralgalind = tree[centralind]['CentralGal']
                    if not bool(np.all(tree['ID'][centralind] ==
                                       tree['ID'][centralgalind])):
                        print("tree[ID][centralind] = {0}".format(tree['ID'][centralind]))
                        print("tree[ID][centralgalind] = {0}".format(tree['ID'][centralgalind]))
                        print("centralind = {0}".format(centralind))
                        print("tree['snapnum'][centralind] = {0}".format(tree['snapnum'][centralind]))
                        print("tree['Type'][centralind] = {0}".format(tree['Type'][centralind]))
                        badind = tree['ID'][centralind] != tree['ID'][centralgalind]
                        print("badind = {0} len(bad) = {1}".format(badind, len(badind)))
                        print("tree[ID][c[b]] = {0}".format(tree['ID'][centralind[badind]]))
                        print("tree[ID][cg[b]] = {0}".format(tree['ID'][centralgalind[badind]]))
                              
                    assert bool(np.all(tree['ID'][centralind] ==
                                       tree['ID'][centralgalind])), \
                                       "Central Galaxy ID must equal GalaxyID for centrals"

                    numtrees_processed += 1
                    bar.update(numtrees_processed)

                    yield tree

                # Now validate that *ALL* galaxies on this core
                # were transferred
                print("ngalaxies_per_snap = {0}\n".format(ngalaxies_per_snap))
                if not bool(np.all(ngalaxies_per_snap ==
                                   converted_ngalaxies_per_snap)):
                    msg = "Error: Did not convert *all* galaxies for core "\
                        "= {0}.\nExpected to convert = {1} galaxies per "\
                        "snapshot.\nInstead converted = {2} galaxies per "\
                        "snapshot".format(icore, ngalaxies_per_snap,
                                          converted_ngalaxies_per_snap)
                    Tracer()()
                    raise tao.ConversionError(msg)
                    
                        

                    <|MERGE_RESOLUTION|>--- conflicted
+++ resolved
@@ -1200,11 +1200,7 @@
                     # Validate that only one forest has been loaded.
                     min_forestid = min(tree['ForestID'])
                     max_forestid = max(tree['ForestID'])
-<<<<<<< HEAD
-                    if min_forestid != max_forestid or min_forestid != forest:
-=======
                     if min_forestid != max_forestid or min_forestid ne forest:
->>>>>>> 378b02dd
                         msg = 'Error during loading a single forest as a '\
                             'vertical tree. Expected to find one single '\
                             'forestID. Instead min(forestID) = {0} and '\
